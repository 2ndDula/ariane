// Author: Florian Zaruba, ETH Zurich
// Date: 19.03.2017
// Description: Ariane Top-level module
//
//
// Copyright (C) 2017 ETH Zurich, University of Bologna
// All rights reserved.
//
// This code is under development and not yet released to the public.
// Until it is released, the code is under the copyright of ETH Zurich and
// the University of Bologna, and may contain confidential and/or unpublished
// work. Any reuse/redistribution is strictly forbidden without written
// permission from ETH Zurich.
//
// Bug fixes and contributions will eventually be released under the
// SolderPad open hardware license in the context of the PULP platform
// (http://www.pulp-platform.org), under the copyright of ETH Zurich and the
// University of Bologna.
//
import ariane_pkg::*;
`ifndef verilator
`ifndef SYNTHESIS
import instruction_tracer_pkg::*;
`timescale 1ns / 1ps
`endif
`endif

module ariane
    #(
        parameter N_EXT_PERF_COUNTERS          = 0
    )
    (
        input  logic                           clk_i,
        input  logic                           rst_ni,
        input  logic                           test_en_i,     // enable all clock gates for testing

        output logic                           flush_icache_o, // request to flush icache
        // CPU Control Signals
        input  logic                           fetch_enable_i,
        output logic                           core_busy_o,
        input  logic [N_EXT_PERF_COUNTERS-1:0] ext_perf_counters_i,

        // Core ID, Cluster ID and boot address are considered more or less static
        input  logic [63:0]                    boot_addr_i,
        input  logic [ 3:0]                    core_id_i,
        input  logic [ 5:0]                    cluster_id_i,
        // Instruction memory interface
        output logic [63:0]                    instr_if_address_o,
        output logic                           instr_if_data_req_o,
        output logic [3:0]                     instr_if_data_be_o,
        input  logic                           instr_if_data_gnt_i,
        input  logic                           instr_if_data_rvalid_i,
        input  logic [63:0]                    instr_if_data_rdata_i,
        // Data memory interface
        AXI_BUS.Master                         data_if,
        AXI_BUS.Master                         bypass_if,
        // Interrupt inputs
        input  logic                           irq_i,                 // level sensitive IR lines
        input  logic [4:0]                     irq_id_i,
        output logic                           irq_ack_o,
        input  logic                           irq_sec_i,
        output logic                           sec_lvl_o,
        // Timer facilities
        input  logic [63:0]                    time_i,        // global time (most probably coming from an RTC)
        input  logic                           time_irq_i,    // timer interrupt in

        // Debug Interface
        input  logic                           debug_req_i,
        output logic                           debug_gnt_o,
        output logic                           debug_rvalid_o,
        input  logic [15:0]                    debug_addr_i,
        input  logic                           debug_we_i,
        input  logic [63:0]                    debug_wdata_i,
        output logic [63:0]                    debug_rdata_o,
        output logic                           debug_halted_o,
        input  logic                           debug_halt_i,
        input  logic                           debug_resume_i
    );

    // ------------------------------------------
    // Global Signals
    // Signals connecting more than one module
    // ------------------------------------------
    priv_lvl_t                priv_lvl;
    logic                     fetch_enable;
    exception_t               ex_commit; // exception from commit stage
    branchpredict_t           resolved_branch;
    logic [63:0]              pc_commit;
    logic                     eret;
    logic                     commit_ack;

    // --------------
    // PCGEN <-> IF
    // --------------
    logic [63:0]              fetch_address_pcgen_if;
    branchpredict_sbe_t       branch_predict_pcgen_if;
    logic                     if_ready_if_pcgen;
    logic                     fetch_valid_pcgen_if;
    // --------------
    // PCGEN <-> COMMIT
    // --------------
    // --------------
    // PCGEN <-> CSR
    // --------------
    logic [63:0]              trap_vector_base_commit_pcgen;
    logic [63:0]              epc_commit_pcgen;
    // --------------
    // IF <-> ID
    // --------------
    fetch_entry_t             fetch_entry_if_id;
    logic                     ready_id_if;
    logic                     fetch_valid_if_id;
    logic                     decode_ack_id_if;
    exception_t               exception_if_id;

    // --------------
    // ID <-> ISSUE
    // --------------
    scoreboard_entry_t        issue_entry_id_issue;
    logic                     issue_entry_valid_id_issue;
    logic                     is_ctrl_fow_id_issue;
    logic                     issue_instr_issue_id;

    // --------------
    // ISSUE <-> EX
    // --------------
    logic [63:0]              imm_id_ex;
    logic [TRANS_ID_BITS-1:0] trans_id_id_ex;
    fu_t                      fu_id_ex;
    fu_op                     operator_id_ex;
    logic [63:0]              operand_a_id_ex;
    logic [63:0]              operand_b_id_ex;
    logic [63:0]              pc_id_ex;
    logic                     is_compressed_instr_id_ex;
    // ALU
    logic                     alu_ready_ex_id;
    logic                     alu_valid_id_ex;
    logic [TRANS_ID_BITS-1:0] alu_trans_id_ex_id;
    logic                     alu_valid_ex_id;
    logic [63:0]              alu_result_ex_id;
    exception_t               alu_exception_ex_id;
    // Branches and Jumps
    logic                     branch_ready_ex_id;
    logic [TRANS_ID_BITS-1:0] branch_trans_id_ex_id;
    logic [63:0]              branch_result_ex_id;
    exception_t               branch_exception_ex_id;
    logic                     branch_valid_ex_id;
    logic                     branch_valid_id_ex;

    branchpredict_sbe_t       branch_predict_id_ex;
    logic                     resolve_branch_ex_id;
    // LSU
    logic [TRANS_ID_BITS-1:0] lsu_trans_id_ex_id;
    logic                     lsu_valid_id_ex;
    logic [63:0]              lsu_result_ex_id;
    logic                     lsu_ready_ex_id;
    logic                     lsu_valid_ex_id;
    exception_t               lsu_exception_ex_id;
    // MULT
    logic                     mult_ready_ex_id;
    logic                     mult_valid_id_ex;
    logic [TRANS_ID_BITS-1:0] mult_trans_id_ex_id;
    logic [63:0]              mult_result_ex_id;
    logic                     mult_valid_ex_id;
    // CSR
    logic                     csr_ready_ex_id;
    logic                     csr_valid_id_ex;
    logic [TRANS_ID_BITS-1:0] csr_trans_id_ex_id;
    logic [63:0]              csr_result_ex_id;
    logic                     csr_valid_ex_id;
    // --------------
    // EX <-> COMMIT
    // --------------
    // CSR Commit
    logic                     csr_commit_commit_ex;
    // LSU Commit
    logic                     lsu_commit_commit_ex;
    logic                     lsu_commit_ready_ex_commit;
    logic                     no_st_pending_ex_commit;
    // --------------
    // ID <-> COMMIT
    // --------------
    scoreboard_entry_t        commit_instr_id_commit;
    // --------------
    // COMMIT <-> ID
    // --------------
    logic [4:0]               waddr_a_commit_id;
    logic [63:0]              wdata_a_commit_id;
    logic                     we_a_commit_id;
    // --------------
    // IF <-> EX
    // --------------
    logic                     fetch_req_if_ex;
    logic                     fetch_gnt_ex_if;
    logic                     fetch_valid_ex_if;
    logic [63:0]              fetch_rdata_ex_if;
    exception_t               fetch_ex_ex_if;
    logic [63:0]              fetch_vaddr_if_ex;
    // --------------
    // CSR <-> *
    // --------------
    logic                     enable_translation_csr_ex;
    logic                     en_ld_st_translation_csr_ex;
    priv_lvl_t                ld_st_priv_lvl_csr_ex;
    logic                     sum_csr_ex;
    logic                     mxr_csr_ex;
    logic [43:0]              satp_ppn_csr_ex;
    logic [0:0]               asid_csr_ex;
    logic [11:0]              csr_addr_ex_csr;
    fu_op                     csr_op_commit_csr;
    logic [63:0]              csr_wdata_commit_csr;
    logic [63:0]              csr_rdata_csr_commit;
    exception_t               csr_exception_csr_commit;
    logic                     tvm_csr_id;
    logic                     tw_csr_id;
    logic                     tsr_csr_id;
<<<<<<< HEAD
    logic                     dcache_en_csr_nbdcache;
=======
    // ----------------------------
    // Performance Counters <-> *
    // ----------------------------
    logic [11:0]              addr_csr_perf;
    logic [63:0]              data_csr_perf, data_perf_csr;
    logic                     we_csr_perf;

    logic                     itlb_miss_ex_perf;
    logic                     dtlb_miss_ex_perf;
>>>>>>> 15a9d238
    // --------------
    // CTRL <-> *
    // --------------
    logic                     flush_bp_ctrl_pcgen;
    logic                     flush_ctrl_pcgen;
    logic                     flush_csr_ctrl;
    logic                     flush_unissued_instr_ctrl_id;
    logic                     flush_ctrl_if;
    logic                     flush_ctrl_id;
    logic                     flush_ctrl_ex;
    logic                     flush_tlb_ctrl_ex;
    logic                     fence_i_commit_controller;
    logic                     fence_commit_controller;
    logic                     sfence_vma_commit_controller;
    logic                     halt_ctrl;
    logic                     halt_debug_ctrl;
    logic                     halt_csr_ctrl;
    logic                     flush_dcache_ctrl_ex;
    logic                     flush_dcache_ack_ex_ctrl;
    // --------------
    // Debug <-> *
    // --------------
    logic [63:0]              pc_debug_pcgen;
    logic                     set_pc_debug;

    logic                     gpr_req_debug_issue;
    logic [4:0]               gpr_addr_debug_issue;
    logic                     gpr_we_debug_issue;
    logic [63:0]              gpr_wdata_debug_issue;
    logic [63:0]              gpr_rdata_debug_issue;

    logic                     csr_req_debug_csr;
    logic [11:0]              csr_addr_debug_csr;
    logic                     csr_we_debug_csr;
    logic [63:0]              csr_wdata_debug_csr;
    logic [63:0]              csr_rdata_debug_csr;

    assign sec_lvl_o = priv_lvl;
    // --------------
    // NPC Generation
    // --------------
    pcgen_stage pcgen_stage_i (
        .fetch_enable_i        ( fetch_enable                   ),
        .flush_i               ( flush_ctrl_pcgen               ),
        .flush_bp_i            ( flush_bp_ctrl_pcgen            ),
        .if_ready_i            ( ~if_ready_if_pcgen             ),
        .resolved_branch_i     ( resolved_branch                ),
        .fetch_address_o       ( fetch_address_pcgen_if         ),
        .fetch_valid_o         ( fetch_valid_pcgen_if           ),
        .branch_predict_o      ( branch_predict_pcgen_if        ),
        .boot_addr_i           ( boot_addr_i                    ),
        .pc_commit_i           ( pc_commit                      ),
        .epc_i                 ( epc_commit_pcgen               ),
        .eret_i                ( eret                           ),
        .trap_vector_base_i    ( trap_vector_base_commit_pcgen  ),
        .ex_valid_i            ( ex_commit.valid                ),
        .debug_pc_i            ( pc_debug_pcgen                 ),
        .debug_set_pc_i        ( set_pc_debug                   ),
        .*
    );
    // ---------
    // IF
    // ---------
    if_stage if_stage_i (
        .flush_i               ( flush_ctrl_if                  ),
        .halt_i                ( halt_ctrl                      ),
        .if_busy_o             ( if_ready_if_pcgen              ),
        .fetch_address_i       ( fetch_address_pcgen_if         ),
        .fetch_valid_i         ( fetch_valid_pcgen_if           ),
        .branch_predict_i      ( branch_predict_pcgen_if        ),
        .instr_req_o           ( fetch_req_if_ex                ),
        .instr_addr_o          ( fetch_vaddr_if_ex              ),
        .instr_gnt_i           ( fetch_gnt_ex_if                ),
        .instr_rvalid_i        ( fetch_valid_ex_if              ),
        .instr_rdata_i         ( fetch_rdata_ex_if              ),
        .instr_ex_i            ( fetch_ex_ex_if                 ), // fetch exception

        .fetch_entry_0_o       ( fetch_entry_if_id              ),
        .fetch_entry_valid_0_o ( fetch_valid_if_id              ),
        .fetch_ack_0_i         ( decode_ack_id_if               ),

        // Reserved for future use
        .fetch_entry_1_o       (                                ),
        .fetch_entry_valid_1_o (                                ),
        .fetch_ack_1_i         (                                ),
        .*
    );

    // ---------
    // ID
    // ---------
    id_stage id_stage_i (
        .flush_i                    ( flush_ctrl_if                   ),

        .fetch_entry_i              ( fetch_entry_if_id               ),
        .fetch_entry_valid_i        ( fetch_valid_if_id               ),
        .decoded_instr_ack_o        ( decode_ack_id_if                ),

        .issue_entry_o              ( issue_entry_id_issue            ),
        .issue_entry_valid_o        ( issue_entry_valid_id_issue      ),
        .is_ctrl_flow_o             ( is_ctrl_fow_id_issue            ),
        .issue_instr_ack_i          ( issue_instr_issue_id            ),

        .priv_lvl_i                 ( priv_lvl                        ),
        .tvm_i                      ( tvm_csr_id                      ),
        .tw_i                       ( tw_csr_id                       ),
        .tsr_i                      ( tsr_csr_id                      ),

        .*
    );

    // ---------
    // Issue
    // ---------
    issue_stage #(
        .NR_ENTRIES                 ( NR_SB_ENTRIES                   ),
        .NR_WB_PORTS                ( NR_WB_PORTS                     )
    ) issue_stage_i (
        .flush_unissued_instr_i     ( flush_unissued_instr_ctrl_id    ),
        .flush_i                    ( flush_ctrl_id                   ),
        // Debug
        .debug_gpr_req_i            ( gpr_req_debug_issue             ),
        .debug_gpr_addr_i           ( gpr_addr_debug_issue            ),
        .debug_gpr_we_i             ( gpr_we_debug_issue              ),
        .debug_gpr_wdata_i          ( gpr_wdata_debug_issue           ),
        .debug_gpr_rdata_o          ( gpr_rdata_debug_issue           ),

        .decoded_instr_i            ( issue_entry_id_issue            ),
        .decoded_instr_valid_i      ( issue_entry_valid_id_issue      ),
        .is_ctrl_flow_i             ( is_ctrl_fow_id_issue            ),
        .decoded_instr_ack_o        ( issue_instr_issue_id            ),

        // Functional Units
        .fu_o                       ( fu_id_ex                        ),
        .operator_o                 ( operator_id_ex                  ),
        .operand_a_o                ( operand_a_id_ex                 ),
        .operand_b_o                ( operand_b_id_ex                 ),
        .imm_o                      ( imm_id_ex                       ),
        .trans_id_o                 ( trans_id_id_ex                  ),
        .pc_o                       ( pc_id_ex                        ),
        .is_compressed_instr_o      ( is_compressed_instr_id_ex       ),
        // ALU
        .alu_ready_i                ( alu_ready_ex_id                 ),
        .alu_valid_o                ( alu_valid_id_ex                 ),
        // Branches and Jumps
        .branch_ready_i             ( branch_ready_ex_id              ),
        .branch_valid_o             ( branch_valid_id_ex              ), // branch is valid
        .branch_predict_o           ( branch_predict_id_ex            ), // branch predict to ex
        .resolve_branch_i           ( resolve_branch_ex_id            ), // in order to resolve the branch
        // LSU
        .lsu_ready_i                ( lsu_ready_ex_id                 ),
        .lsu_valid_o                ( lsu_valid_id_ex                 ),
        // Multiplier
        .mult_ready_i               ( mult_ready_ex_id                ),
        .mult_valid_o               ( mult_valid_id_ex                ),
        // CSR
        .csr_ready_i                ( csr_ready_ex_id                 ),
        .csr_valid_o                ( csr_valid_id_ex                 ),

        .trans_id_i                 ( {alu_trans_id_ex_id,         lsu_trans_id_ex_id,  branch_trans_id_ex_id,    csr_trans_id_ex_id,         mult_trans_id_ex_id        }),
        .wdata_i                    ( {alu_result_ex_id,           lsu_result_ex_id,    branch_result_ex_id,      csr_result_ex_id,           mult_result_ex_id          }),
        .ex_ex_i                    ( {{$bits(exception_t){1'b0}}, lsu_exception_ex_id, branch_exception_ex_id,   {$bits(exception_t){1'b0}}, {$bits(exception_t){1'b0}} }),
        .wb_valid_i                 ( {alu_valid_ex_id,            lsu_valid_ex_id,     branch_valid_ex_id,       csr_valid_ex_id,            mult_valid_ex_id           }),

        .waddr_a_i                  ( waddr_a_commit_id               ),
        .wdata_a_i                  ( wdata_a_commit_id               ),
        .we_a_i                     ( we_a_commit_id                  ),

        .commit_instr_o             ( commit_instr_id_commit          ),
        .commit_ack_i               ( commit_ack                      ),

        .*
    );

    // ---------
    // EX
    // ---------
    ex_stage ex_stage_i (
        .flush_i                ( flush_ctrl_ex               ),
        .fu_i                   ( fu_id_ex                    ),
        .operator_i             ( operator_id_ex              ),
        .operand_a_i            ( operand_a_id_ex             ),
        .operand_b_i            ( operand_b_id_ex             ),
        .imm_i                  ( imm_id_ex                   ),
        .trans_id_i             ( trans_id_id_ex              ),
        .pc_i                   ( pc_id_ex                    ),
        .is_compressed_instr_i  ( is_compressed_instr_id_ex   ),
        // ALU
        .alu_ready_o            ( alu_ready_ex_id             ),
        .alu_valid_i            ( alu_valid_id_ex             ),
        .alu_result_o           ( alu_result_ex_id            ),
        .alu_trans_id_o         ( alu_trans_id_ex_id          ),
        .alu_valid_o            ( alu_valid_ex_id             ),
        .alu_exception_o        (                             ),
        // Branches and Jumps
        .branch_ready_o         ( branch_ready_ex_id          ),
        .branch_valid_o         ( branch_valid_ex_id          ),
        .branch_valid_i         ( branch_valid_id_ex          ),
        .branch_trans_id_o      ( branch_trans_id_ex_id       ),
        .branch_result_o        ( branch_result_ex_id         ),
        .branch_exception_o     ( branch_exception_ex_id      ),
        .branch_predict_i       ( branch_predict_id_ex        ), // branch predict to ex
        .resolved_branch_o      ( resolved_branch             ),
        .resolve_branch_o       ( resolve_branch_ex_id        ),
        // LSU
        .lsu_ready_o            ( lsu_ready_ex_id             ),
        .lsu_valid_i            ( lsu_valid_id_ex             ),
        .lsu_result_o           ( lsu_result_ex_id            ),
        .lsu_trans_id_o         ( lsu_trans_id_ex_id          ),
        .lsu_valid_o            ( lsu_valid_ex_id             ),
        .lsu_commit_i           ( lsu_commit_commit_ex        ), // from commit
        .lsu_commit_ready_o     ( lsu_commit_ready_ex_commit  ), // to commit
        .lsu_exception_o        ( lsu_exception_ex_id         ),
        .no_st_pending_o        ( no_st_pending_ex_commit     ),
        // CSR
        .csr_ready_o            ( csr_ready_ex_id             ),
        .csr_valid_i            ( csr_valid_id_ex             ),
        .csr_trans_id_o         ( csr_trans_id_ex_id          ),
        .csr_result_o           ( csr_result_ex_id            ),
        .csr_valid_o            ( csr_valid_ex_id             ),
        .csr_addr_o             ( csr_addr_ex_csr             ),
        .csr_commit_i           ( csr_commit_commit_ex        ), // from commit
        // Performance counters
        .itlb_miss_o            ( itlb_miss_ex_perf           ),
        .dtlb_miss_o            ( dtlb_miss_ex_perf           ),
        // Memory Management
        .enable_translation_i   ( enable_translation_csr_ex   ), // from CSR
        .en_ld_st_translation_i ( en_ld_st_translation_csr_ex ),
        .flush_tlb_i            ( flush_tlb_ctrl_ex           ),
        .fetch_req_i            ( fetch_req_if_ex             ),
        .fetch_gnt_o            ( fetch_gnt_ex_if             ),
        .fetch_valid_o          ( fetch_valid_ex_if           ),
        .fetch_vaddr_i          ( fetch_vaddr_if_ex           ),
        .fetch_rdata_o          ( fetch_rdata_ex_if           ),
        .fetch_ex_o             ( fetch_ex_ex_if              ), // fetch exception to IF
        .priv_lvl_i             ( priv_lvl                    ), // from CSR
        .ld_st_priv_lvl_i       ( ld_st_priv_lvl_csr_ex       ), // from CSR
        .sum_i                  ( sum_csr_ex                  ), // from CSR
        .mxr_i                  ( mxr_csr_ex                  ), // from CSR
        .satp_ppn_i             ( satp_ppn_csr_ex             ), // from CSR
        .asid_i                 ( asid_csr_ex                 ), // from CSR

        .mult_ready_o           ( mult_ready_ex_id            ),
        .mult_valid_i           ( mult_valid_id_ex            ),
        .mult_trans_id_o        ( mult_trans_id_ex_id         ),
        .mult_result_o          ( mult_result_ex_id           ),
        .mult_valid_o           ( mult_valid_ex_id            ),

        .data_if                ( data_if                     ),
        .dcache_en_i            ( dcache_en_csr_nbdcache      ),
        .flush_dcache_i         ( flush_dcache_ctrl_ex        ),
        .flush_dcache_ack_o     ( flush_dcache_ack_ex_ctrl    ),

        .*
    );

    // ---------
    // Commit
    // ---------
    commit_stage commit_stage_i (
        .halt_i                 ( halt_ctrl                     ),
        .exception_o            ( ex_commit                     ),
        .commit_instr_i         ( commit_instr_id_commit        ),
        .commit_ack_o           ( commit_ack                    ),
        .no_st_pending_i        ( no_st_pending_ex_commit       ),
        .waddr_a_o              ( waddr_a_commit_id             ),
        .wdata_a_o              ( wdata_a_commit_id             ),
        .we_a_o                 ( we_a_commit_id                ),
        .commit_lsu_o           ( lsu_commit_commit_ex          ),
        .commit_lsu_ready_i     ( lsu_commit_ready_ex_commit    ),
        .commit_csr_o           ( csr_commit_commit_ex          ),
        .pc_o                   ( pc_commit                     ),
        .csr_op_o               ( csr_op_commit_csr             ),
        .csr_wdata_o            ( csr_wdata_commit_csr          ),
        .csr_rdata_i            ( csr_rdata_csr_commit          ),
        .csr_exception_i        ( csr_exception_csr_commit      ),
        .fence_i_o              ( fence_i_commit_controller     ),
        .fence_o                ( fence_commit_controller       ),
        .sfence_vma_o           ( sfence_vma_commit_controller  ),
        .*
    );

    // ---------
    // CSR
    // ---------
    csr_regfile #(
        .ASID_WIDTH             ( ASID_WIDTH                    )
    )
    csr_regfile_i (
        .flush_o                ( flush_csr_ctrl                ),
        .halt_csr_o             ( halt_csr_ctrl                 ),
        .debug_csr_req_i        ( csr_req_debug_csr             ),
        .debug_csr_addr_i       ( csr_addr_debug_csr            ),
        .debug_csr_we_i         ( csr_we_debug_csr              ),
        .debug_csr_wdata_i      ( csr_wdata_debug_csr           ),
        .debug_csr_rdata_o      ( csr_rdata_debug_csr           ),
        .commit_ack_i           ( commit_ack                    ),
        .ex_i                   ( ex_commit                     ),
        .csr_op_i               ( csr_op_commit_csr             ),
        .csr_addr_i             ( csr_addr_ex_csr               ),
        .csr_wdata_i            ( csr_wdata_commit_csr          ),
        .csr_rdata_o            ( csr_rdata_csr_commit          ),
        .pc_i                   ( pc_commit                     ),
        .csr_exception_o        ( csr_exception_csr_commit      ),
        .epc_o                  ( epc_commit_pcgen              ),
        .eret_o                 ( eret                          ),
        .trap_vector_base_o     ( trap_vector_base_commit_pcgen ),
        .priv_lvl_o             ( priv_lvl                      ),
        .ld_st_priv_lvl_o       ( ld_st_priv_lvl_csr_ex         ),
        .en_translation_o       ( enable_translation_csr_ex     ),
        .en_ld_st_translation_o ( en_ld_st_translation_csr_ex   ),
        .sum_o                  ( sum_csr_ex                    ),
        .mxr_o                  ( mxr_csr_ex                    ),
        .satp_ppn_o             ( satp_ppn_csr_ex               ),
        .asid_o                 ( asid_csr_ex                   ),
        .tvm_o                  ( tvm_csr_id                    ),
        .tw_o                   ( tw_csr_id                     ),
        .tsr_o                  ( tsr_csr_id                    ),
<<<<<<< HEAD
        .dcache_en_o            ( dcache_en_csr_nbdcache        ),
=======
        .perf_addr_o            ( addr_csr_perf                 ),
        .perf_data_o            ( data_csr_perf                 ),
        .perf_data_i            ( data_perf_csr                 ),
        .perf_we_o              ( we_csr_perf                   ),
>>>>>>> 15a9d238
        .*
    );


    // ------------------------
    // Performance Counters
    // ------------------------
    perf_counters i_perf_counters (
        .addr_i            ( addr_i                 ),
        .we_i              ( we_csr_perf            ),
        .data_i            ( data_csr_perf          ),
        .data_o            ( data_perf_csr          ),
        .commit_instr_i    ( commit_instr_id_commit ),
        .commit_ack_o      ( commit_ack             ),

        .l1_icache_miss_i  ( 1'b0                   ),
        .l1_dcache_miss_i  ( 1'b0                   ),
        .itlb_miss_i       ( itlb_miss_ex_perf      ),
        .dtlb_miss_i       ( dtlb_miss_ex_perf      ),

        .ex_i              ( ex_commit              ),
        .eret_i            ( eret                   ),
        .resolved_branch_i ( resolved_branch        ),
        .*
    );
    // ------------
    // Controller
    // ------------
    controller controller_i (
        // flush ports
        .flush_bp_o             ( flush_bp_ctrl_pcgen           ),
        .flush_pcgen_o          ( flush_ctrl_pcgen              ),
        .flush_unissued_instr_o ( flush_unissued_instr_ctrl_id  ),
        .flush_if_o             ( flush_ctrl_if                 ),
        .flush_id_o             ( flush_ctrl_id                 ),
        .flush_ex_o             ( flush_ctrl_ex                 ),
        .flush_tlb_o            ( flush_tlb_ctrl_ex             ),
        .flush_dcache_o         ( flush_dcache_ctrl_ex          ),
        .flush_dcache_ack_i     ( flush_dcache_ack_ex_ctrl      ),

        .halt_csr_i             ( halt_csr_ctrl                 ),
        .halt_debug_i           ( halt_debug_ctrl               ),
        .debug_set_pc_i         ( set_pc_debug                  ),
        .halt_o                 ( halt_ctrl                     ),
        // control ports
        .eret_i                 ( eret                          ),
        .ex_valid_i             ( ex_commit.valid               ),
        .flush_csr_i            ( flush_csr_ctrl                ),
        .resolved_branch_i      ( resolved_branch               ),
        .fence_i_i              ( fence_i_commit_controller     ),
        .fence_i                ( fence_commit_controller       ),
        .sfence_vma_i           ( sfence_vma_commit_controller  ),

        .*
    );

    // ------------
    // Debug
    // ------------
    debug_unit debug_unit_i (
        .commit_instr_i    ( commit_instr_id_commit    ),
        .commit_ack_i      ( commit_ack                ),
        .ex_i              ( ex_commit                 ),
        .halt_o            ( halt_debug_ctrl           ),
        .fetch_enable_i    ( fetch_enable              ),

        .debug_pc_o        ( pc_debug_pcgen            ),
        .debug_set_pc_o    ( set_pc_debug              ),

        .debug_gpr_req_o   ( gpr_req_debug_issue       ),
        .debug_gpr_addr_o  ( gpr_addr_debug_issue      ),
        .debug_gpr_we_o    ( gpr_we_debug_issue        ),
        .debug_gpr_wdata_o ( gpr_wdata_debug_issue     ),
        .debug_gpr_rdata_i ( gpr_rdata_debug_issue     ),

        .debug_csr_req_o   ( csr_req_debug_csr         ),
        .debug_csr_addr_o  ( csr_addr_debug_csr        ),
        .debug_csr_we_o    ( csr_we_debug_csr          ),
        .debug_csr_wdata_o ( csr_wdata_debug_csr       ),
        .debug_csr_rdata_i ( csr_rdata_debug_csr       ),

        .*
    );

    // -------------------
    // Instruction Tracer
    // -------------------
    `ifndef SYNTHESIS
    `ifndef verilator
    instruction_tracer_if tracer_if (clk_i);
    // assign instruction tracer interface
    // control signals
    assign tracer_if.rstn              = rst_ni;
    assign tracer_if.flush_unissued    = flush_unissued_instr_ctrl_id;
    assign tracer_if.flush             = flush_ctrl_ex;
    // fetch
    assign tracer_if.instruction       = id_stage_i.compressed_decoder_i.instr_o;
    assign tracer_if.fetch_valid       = id_stage_i.instr_realigner_i.fetch_entry_valid_o;
    assign tracer_if.fetch_ack         = id_stage_i.instr_realigner_i.fetch_ack_i;
    // Issue
    assign tracer_if.issue_ack         = issue_stage_i.scoreboard_i.issue_ack_i;
    assign tracer_if.issue_sbe         = issue_stage_i.scoreboard_i.issue_instr_o;
    // write-back
    assign tracer_if.waddr             = waddr_a_commit_id;
    assign tracer_if.wdata             = wdata_a_commit_id;
    assign tracer_if.we                = we_a_commit_id;
    // commit
    assign tracer_if.commit_instr      = commit_instr_id_commit;
    assign tracer_if.commit_ack        = commit_ack;
    // address translation
    // stores
    assign tracer_if.st_valid          = ex_stage_i.lsu_i.i_store_unit.store_buffer_i.valid_i;
    assign tracer_if.st_paddr          = ex_stage_i.lsu_i.i_store_unit.store_buffer_i.paddr_i;
    // loads
    assign tracer_if.ld_valid          = ex_stage_i.lsu_i.i_load_unit.tag_valid_o;
    assign tracer_if.ld_kill           = ex_stage_i.lsu_i.i_load_unit.kill_req_o;
    assign tracer_if.ld_paddr          = ex_stage_i.lsu_i.i_load_unit.paddr_i;
    // exceptions
    assign tracer_if.exception         = commit_stage_i.exception_o;
    // assign current privilege level
    assign tracer_if.priv_lvl          = priv_lvl;

    program instr_tracer (instruction_tracer_if tracer_if);
        instruction_tracer it = new (tracer_if, 1'b0);

        initial begin
            #15ns;
            it.create_file(cluster_id_i, core_id_i);
            it.trace();
        end

        final begin
            it.close();
        end
    endprogram

    instr_tracer instr_tracer_i (tracer_if);
    `endif
    `endif

    always_ff @(posedge clk_i or negedge rst_ni) begin
        if(~rst_ni) begin
            fetch_enable <= 0;
        end else begin
            fetch_enable <= fetch_enable_i;
        end
    end

endmodule // ariane<|MERGE_RESOLUTION|>--- conflicted
+++ resolved
@@ -214,9 +214,7 @@
     logic                     tvm_csr_id;
     logic                     tw_csr_id;
     logic                     tsr_csr_id;
-<<<<<<< HEAD
     logic                     dcache_en_csr_nbdcache;
-=======
     // ----------------------------
     // Performance Counters <-> *
     // ----------------------------
@@ -226,7 +224,7 @@
 
     logic                     itlb_miss_ex_perf;
     logic                     dtlb_miss_ex_perf;
->>>>>>> 15a9d238
+    logic                     dcache_miss_ex_perf;
     // --------------
     // CTRL <-> *
     // --------------
@@ -452,6 +450,7 @@
         // Performance counters
         .itlb_miss_o            ( itlb_miss_ex_perf           ),
         .dtlb_miss_o            ( dtlb_miss_ex_perf           ),
+        .dcache_miss_o          ( dcache_miss_ex_perf         ),
         // Memory Management
         .enable_translation_i   ( enable_translation_csr_ex   ), // from CSR
         .en_ld_st_translation_i ( en_ld_st_translation_csr_ex ),
@@ -545,14 +544,11 @@
         .tvm_o                  ( tvm_csr_id                    ),
         .tw_o                   ( tw_csr_id                     ),
         .tsr_o                  ( tsr_csr_id                    ),
-<<<<<<< HEAD
         .dcache_en_o            ( dcache_en_csr_nbdcache        ),
-=======
         .perf_addr_o            ( addr_csr_perf                 ),
         .perf_data_o            ( data_csr_perf                 ),
         .perf_data_i            ( data_perf_csr                 ),
         .perf_we_o              ( we_csr_perf                   ),
->>>>>>> 15a9d238
         .*
     );
 
@@ -561,7 +557,7 @@
     // Performance Counters
     // ------------------------
     perf_counters i_perf_counters (
-        .addr_i            ( addr_i                 ),
+        .addr_i            ( addr_csr_perf          ),
         .we_i              ( we_csr_perf            ),
         .data_i            ( data_csr_perf          ),
         .data_o            ( data_perf_csr          ),
@@ -569,7 +565,7 @@
         .commit_ack_o      ( commit_ack             ),
 
         .l1_icache_miss_i  ( 1'b0                   ),
-        .l1_dcache_miss_i  ( 1'b0                   ),
+        .l1_dcache_miss_i  ( dcache_miss_ex_perf    ),
         .itlb_miss_i       ( itlb_miss_ex_perf      ),
         .dtlb_miss_i       ( dtlb_miss_ex_perf      ),
 
