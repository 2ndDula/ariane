# Author: Florian Zaruba, ETH Zurich
# Date: 03/19/2017
# Description: Makefile for linting and testing Ariane.

# compile everything in the following library
library ?= work
# Top level module to compile
top_level ?= core_tb
test_top_level ?= core_tb
# Maximum amount of cycles for a successful simulation run
max_cycles ?= 10000000
# Test case to run
test_case ?= core_test
# QuestaSim Version
questa_version ?=
# verilator version
verilator ?= verilator
# preset which runs a single test
riscv-test ?= rv64ui-p-add
# Sources
# Ariane PKG
ariane_pkg := include/ariane_pkg.sv include/nbdcache_pkg.sv
# utility modules
util := $(wildcard src/util/*.svh) src/util/instruction_tracer_pkg.sv src/util/instruction_tracer_if.sv \
		src/util/generic_fifo.sv src/util/cluster_clock_gating.sv src/util/behav_sram.sv
# test targets
tests := alu scoreboard fifo dcache_arbiter store_queue lsu core fetch_fifo
# UVM agents
agents := $(wildcard tb/agents/*/*.sv*)
# path to interfaces
interfaces := $(wildcard include/*.svh)
# UVM environments
envs := $(wildcard tb/env/*/*.sv*)
# UVM Sequences
sequences := $(wildcard tb/sequences/*/*.sv*)
# Test packages
test_pkg := $(wildcard tb/test/*/*sequence_pkg.sv*) $(wildcard tb/test/*/*_pkg.sv*)
# DPI
dpi := $(wildcard tb/dpi/*)
# this list contains the standalone components
src := $(wildcard src/*.sv) $(wildcard tb/common/*.sv) $(wildcard src/axi2per/*.sv) $(wildcard src/axi_slice/*.sv) \
	  $(wildcard src/axi_node/*.sv) $(wildcard src/axi_mem_if/src/*.sv)
# look for testbenches
tbs := tb/alu_tb.sv tb/core_tb.sv tb/dcache_arbiter_tb.sv tb/store_queue_tb.sv tb/scoreboard_tb.sv tb/fifo_tb.sv

# RISCV-tests path
riscv-test-dir := tmp/riscv-tests/build/isa
riscv-tests := rv64ui-p-add rv64ui-p-addi rv64ui-p-slli rv64ui-p-addiw rv64ui-p-addw rv64ui-p-and rv64ui-p-auipc 			 \
			   rv64ui-p-beq rv64ui-p-bge rv64ui-p-bgeu rv64ui-p-andi rv64ui-p-blt rv64ui-p-bltu rv64ui-p-bne                 \
			   rv64ui-p-simple rv64ui-p-jal rv64ui-p-jalr rv64ui-p-or rv64ui-p-ori rv64ui-p-sub rv64ui-p-subw                \
			   rv64ui-p-xor rv64ui-p-xori rv64ui-p-slliw rv64ui-p-sll rv64ui-p-slli rv64ui-p-sllw 				 \
			   rv64ui-p-slt rv64ui-p-slti rv64ui-p-sltiu rv64ui-p-sltu rv64ui-p-sra rv64ui-p-srai 				 \
			   rv64ui-p-sraiw rv64ui-p-sraw rv64ui-p-srl rv64ui-p-srli rv64ui-p-srliw rv64ui-p-srlw 			 \
			   rv64ui-p-lb rv64ui-p-lbu rv64ui-p-ld rv64ui-p-lh rv64ui-p-lhu rv64ui-p-lui rv64ui-p-lw rv64ui-p-lwu 		 \
			   rv64mi-p-csr rv64mi-p-mcsr rv64mi-p-illegal rv64mi-p-ma_addr rv64mi-p-ma_fetch rv64mi-p-sbreak rv64mi-p-scall \
<<<<<<< HEAD
			   rv64si-p-csr rv64si-p-ma_fetch rv64si-p-scall rv64si-p-wfi rv64si-p-sbreak rv64si-p-dirty					 \
			   rv64uc-p-rvc \
			   rv64ui-v-add rv64ui-v-addi rv64ui-p-slli rv64ui-v-addiw rv64ui-v-addw rv64ui-v-and rv64ui-v-auipc			 \
			   rv64ui-v-beq rv64ui-v-bge rv64ui-v-bgeu rv64ui-v-andi rv64ui-v-blt rv64ui-v-bltu rv64ui-v-bne 				 \
			   rv64ui-v-simple rv64ui-v-jal rv64ui-v-jalr rv64ui-v-or rv64ui-v-ori rv64ui-v-sub rv64ui-v-subw				 \
   			   rv64ui-v-xor rv64ui-v-xori rv64ui-v-slliw rv64ui-v-sll rv64ui-v-slli rv64ui-v-slliw 							 \
			   rv64ui-v-slt rv64ui-v-slti rv64ui-v-sltiu rv64ui-v-sltu rv64ui-v-sra rv64ui-v-srai 					         \
			   rv64ui-v-sraiw rv64ui-v-sraw rv64ui-v-srl rv64ui-v-srli rv64ui-v-srliw rv64ui-v-srlw  						 \
			   rv64ui-v-lb rv64ui-v-lbu rv64ui-v-ld rv64ui-v-lh rv64ui-v-lhu rv64ui-v-lui 								     \
			   rv64um-p-mul rv64um-p-mulh rv64um-p-mulhsu rv64um-p-mulhu rv64um-p-div rv64um-p-divu rv64um-p-rem  		 	 \
			   rv64um-p-remu rv64um-p-mulw rv64um-p-divw rv64um-p-divuw rv64um-p-remw rv64um-p-remuw 						 \
			   rv64um-v-mul rv64um-v-mulh rv64um-v-mulhsu rv64um-v-mulhu rv64um-v-div rv64um-v-divu rv64um-v-rem    		 \
=======
			   rv64si-p-csr rv64si-p-ma_fetch rv64si-p-scall rv64si-p-wfi rv64si-p-sbreak rv64si-p-dirty  			 \
			   rv64uc-p-rvc													 \
			   rv64ui-v-add rv64ui-v-addi rv64ui-p-slli rv64ui-v-addiw rv64ui-v-addw rv64ui-v-and rv64ui-v-auipc		 \
			   rv64ui-v-beq rv64ui-v-bge rv64ui-v-bgeu rv64ui-v-andi rv64ui-v-blt rv64ui-v-bltu rv64ui-v-bne 		 \
			   rv64ui-v-simple rv64ui-v-jal rv64ui-v-jalr rv64ui-v-or rv64ui-v-ori rv64ui-v-sub rv64ui-v-subw		 \
			   rv64ui-v-xor rv64ui-v-xori rv64ui-v-slliw rv64ui-v-sll rv64ui-v-slli rv64ui-v-slliw 				 \
			   rv64ui-v-slt rv64ui-v-slti rv64ui-v-sltiu rv64ui-v-sltu rv64ui-v-sra rv64ui-v-srai 			         \
			   rv64ui-v-sraiw rv64ui-v-sraw rv64ui-v-srl rv64ui-v-srli rv64ui-v-srliw rv64ui-v-srlw  			 \
			   rv64ui-v-lb rv64ui-v-lbu rv64ui-v-ld rv64ui-v-lh rv64ui-v-lhu rv64ui-v-lui 					 \
			   rv64um-p-mul rv64um-p-mulh rv64um-p-mulhsu rv64um-p-mulhu rv64um-p-div rv64um-p-divu rv64um-p-rem  		 \
			   rv64um-p-remu rv64um-p-mulw rv64um-p-divw rv64um-p-divuw rv64um-p-remw rv64um-p-remuw 			 \
			   rv64um-v-mul rv64um-v-mulh rv64um-v-mulhsu rv64um-v-mulhu rv64um-v-div rv64um-v-divu rv64um-v-rem    	 \
>>>>>>> 62fc4bd8
			   rv64um-v-remu rv64um-v-mulw rv64um-v-divw rv64um-v-divuw rv64um-v-remw rv64um-v-remuw

# failed test directory
failed-tests := $(wildcard failedtests/*.S)
# Search here for include files (e.g.: non-standalone components)
incdir := ./includes
# Compile and sim flags
compile_flag += +cover=bcfst+/dut -incr -64 -nologo -quiet -suppress 13262 -permissive
uvm-flags += +UVM_NO_RELNOTES
# Iterate over all include directories and write them with +incdir+ prefixed
# +incdir+ works for Verilator and QuestaSim
list_incdir := $(foreach dir, ${incdir}, +incdir+$(dir))

# Build the TB and module using QuestaSim
build: $(library) $(library)/.build-agents $(library)/.build-interfaces $(library)/.build-components \
		$(library)/.build-srcs $(library)/.build-tb $(library)/.build-dpi
		# Optimize top level
	vopt$(questa_version) $(compile_flag) -work $(library)  $(test_top_level) -o $(test_top_level)_optimized +acc -check_synthesis

# src files
$(library)/.build-srcs: $(util) $(src)
	vlog$(questa_version) $(compile_flag) -work $(library) $(filter %.sv,$(util)) $(list_incdir) -suppress 2583
	# Suppress message that always_latch may not be checked thoroughly by QuestaSim.
	# Compile agents, interfaces and environments
	vlog$(questa_version) $(compile_flag) -work $(library) -pedanticerrors $(src) $(list_incdir) -suppress 2583
	touch $(library)/.build-srcs

# build TBs
$(library)/.build-tb: $(dpi) $(tbs)
	# Compile top level
	vlog$(questa_version) -sv $(tbs) -work $(library) $(filter %.c %.cc, $(dpi)) -ccflags "-g -std=c++11 " -dpiheader tb/dpi/elfdpi.h
	touch $(library)/.build-tb

# compile DPIs
$(library)/.build-dpi: $(dpi)
	# Compile C-code and generate .so file
	g++ -c -fPIC -m64 -std=c++0x -I$(QUESTASIM_HOME)/include -shared -o $(library)/elf_dpi.o -c $(filter %.c %.cc, $(dpi))
	g++ -shared -m64 -o $(library)/elf_dpi.so $(library)/elf_dpi.o
	touch $(library)/.build-dpi

# Compile Sequences and Tests
$(library)/.build-components: $(envs) $(sequences) $(test_pkg)
	vlog$(questa_version) $(compile_flag) -work $(library) $(filter %.sv,$(envs)) $(filter %.sv,$(sequences)) \
													$(filter %.sv,$(test_pkg)) ${list_incdir} -suppress 2583
	touch $(library)/.build-components

# Compile Agents
$(library)/.build-agents: $(agents) $(ariane_pkg)
	vlog$(questa_version) $(compile_flag) -work $(library) $(ariane_pkg) $(filter %.sv,$(agents)) $(list_incdir) -suppress 2583
	touch $(library)/.build-agents

# Compile Interfaces
$(library)/.build-interfaces: $(interfaces)
	vlog$(questa_version) $(compile_flag) -work $(library) $(interfaces) $(list_incdir) -suppress 2583
	touch $(library)/.build-interfaces

$(library):
	# Create the library
	vlib${questa_version} ${library}

sim: build
	vsim${questa_version} -64 -lib ${library} ${top_level}_optimized +UVM_TESTNAME=${test_case} +BASEDIR=$(riscv-test-dir) \
	+ASMTEST=$(riscv-test)  $(uvm-flags) +UVM_VERBOSITY=HIGH -coverage -classdebug -sv_lib $(library)/elf_dpi -do "do tb/wave/wave_core.do"

sim_nopt: build
	vsim${questa_version} -64 -novopt -lib ${library} ${top_level} +UVM_TESTNAME=${test_case} +BASEDIR=$(riscv-test-dir) \
	+ASMTEST=$(riscv-test)  $(uvm-flags) +UVM_VERBOSITY=HIGH -coverage -classdebug -sv_lib $(library)/elf_dpi -do "do tb/wave/wave_core.do"


simc: build
	vsim${questa_version} -64 -c -lib ${library} ${top_level}_optimized +max-cycles=$(max_cycles) +UVM_TESTNAME=${test_case} \
	 +BASEDIR=$(riscv-test-dir) $(uvm-flags) +ASMTEST=$(riscv-test) "+UVM_VERBOSITY=HIGH" -coverage -classdebug -sv_lib $(library)/elf_dpi -do "run -all; do tb/wave/wave_core.do; exit"

run-asm-tests: build
	$(foreach test, $(riscv-tests), vsim$(questa_version) -64 +BASEDIR=$(riscv-test-dir) +max-cycles=$(max_cycles) \
		+UVM_TESTNAME=$(test_case) $(uvm-flags) +ASMTEST=$(test) +uvm_set_action="*,_ALL_,UVM_ERROR,UVM_DISPLAY|UVM_STOP" -c \
		-coverage -classdebug  -sv_lib $(library)/elf_dpi -do "coverage save -onexit $@.ucdb; run -a; quit -code [coverage attribute -name TESTSTATUS -concise]"  \
		$(library).$(test_top_level)_optimized;)

run-asm-tests-verilator: verilate
	$(foreach test, $(riscv-tests), obj_dir/Variane_wrapped --label="Starting: $(riscv-test-dir)/$(test)" $(riscv-test-dir)/$(test);)

run-failed-tests: build
	# make the tests
	cd failedtests && make
	# run the RTL simulation
	$(foreach test, $(failed-tests:.S=), vsim$(questa_version) -64 +BASEDIR=. +max-cycles=$(max_cycles) \
		+UVM_TESTNAME=$(test_case)  $(uvm-flags) +ASMTEST=$(test) +signature=$(test).rtlsim.sig +uvm_set_action="*,_ALL_,UVM_ERROR,UVM_DISPLAY|UVM_STOP" -c \
		-coverage -classdebug  -sv_lib $(library)/elf_dpi -do "coverage save -onexit $@.ucdb; run -a; quit -code [coverage attribute -name TESTSTATUS -concise]" \
		$(library).$(test_top_level)_optimized;)
	# run it on spike
	$(foreach test, $(failed-tests:.S=), spike +signature=$(test).spike.sig $(test);)
	# diff the results
	$(foreach test, $(failed-tests:.S=), diff $(test).spike.sig $(test).rtlsim.sig;)

# Run the specified test case
$(tests): build
	# Optimize top level
	vopt${questa_version} -work ${library} ${compile_flag} $@_tb -o $@_tb_optimized +acc -check_synthesis
	# vsim${questa_version} $@_tb_optimized
	# vsim${questa_version} +UVM_TESTNAME=$@_test -coverage -classdebug $@_tb_optimized
	vsim${questa_version} -64 +UVM_TESTNAME=$@_test +ASMTEST=$(riscv-test-dir)/$(riscv-test) \
	+uvm_set_action="*,_ALL_,UVM_ERROR,UVM_DISPLAY|UVM_STOP" -c -coverage -classdebug -sv_lib $(library)/elf_dpi \
	-do "coverage save -onexit $@.ucdb; run -a; quit -code [coverage attribute -name TESTSTATUS -concise]" \
	${library}.$@_tb_optimized

# User Verilator
verilate:
<<<<<<< HEAD
	$(verilator) $(ariane_pkg) $(filter-out src/ariane_regfile.sv, $(wildcard src/*.sv)) $(wildcard src/axi_slice/*.sv) \
	src/util/cluster_clock_gating.sv src/util/behav_sram.sv src/axi_mem_if/axi2mem.sv tb/agents/axi_if/axi_if.sv \
	--unroll-count 1024 -Wno-fatal -Wno-UNOPTFLAT -LDFLAGS "-lfesvr" -CFLAGS "-std=c++11" -Wall --cc --trace \
=======
	$(verilator) $(ariane_pkg) $(filter-out src/regfile.sv, $(wildcard src/*.sv)) $(wildcard src/axi_slice/*.sv) \
	src/util/cluster_clock_gating.sv src/util/behav_sram.sv src/axi_mem_if/src/axi2mem.sv tb/agents/axi_if/axi_if.sv \
	--unroll-count 256 -Wno-fatal -LDFLAGS "-lfesvr" -CFLAGS "-std=c++11" -Wall --cc --trace \
>>>>>>> 62fc4bd8
	$(list_incdir) --top-module ariane_wrapped --exe tb/ariane_tb.cpp tb/simmem.cpp
	cd obj_dir && make -j8 -f Variane_wrapped.mk

verify:
	qverify vlog -sv src/csr_regfile.sv

clean:
	rm -rf work/ *.ucdb
	rm -rf obj_dir

.PHONY:
	build lint build-moore<|MERGE_RESOLUTION|>--- conflicted
+++ resolved
@@ -45,42 +45,28 @@
 
 # RISCV-tests path
 riscv-test-dir := tmp/riscv-tests/build/isa
-riscv-tests := rv64ui-p-add rv64ui-p-addi rv64ui-p-slli rv64ui-p-addiw rv64ui-p-addw rv64ui-p-and rv64ui-p-auipc 			 \
-			   rv64ui-p-beq rv64ui-p-bge rv64ui-p-bgeu rv64ui-p-andi rv64ui-p-blt rv64ui-p-bltu rv64ui-p-bne                 \
-			   rv64ui-p-simple rv64ui-p-jal rv64ui-p-jalr rv64ui-p-or rv64ui-p-ori rv64ui-p-sub rv64ui-p-subw                \
-			   rv64ui-p-xor rv64ui-p-xori rv64ui-p-slliw rv64ui-p-sll rv64ui-p-slli rv64ui-p-sllw 				 \
-			   rv64ui-p-slt rv64ui-p-slti rv64ui-p-sltiu rv64ui-p-sltu rv64ui-p-sra rv64ui-p-srai 				 \
-			   rv64ui-p-sraiw rv64ui-p-sraw rv64ui-p-srl rv64ui-p-srli rv64ui-p-srliw rv64ui-p-srlw 			 \
-			   rv64ui-p-lb rv64ui-p-lbu rv64ui-p-ld rv64ui-p-lh rv64ui-p-lhu rv64ui-p-lui rv64ui-p-lw rv64ui-p-lwu 		 \
-			   rv64mi-p-csr rv64mi-p-mcsr rv64mi-p-illegal rv64mi-p-ma_addr rv64mi-p-ma_fetch rv64mi-p-sbreak rv64mi-p-scall \
-<<<<<<< HEAD
-			   rv64si-p-csr rv64si-p-ma_fetch rv64si-p-scall rv64si-p-wfi rv64si-p-sbreak rv64si-p-dirty					 \
-			   rv64uc-p-rvc \
-			   rv64ui-v-add rv64ui-v-addi rv64ui-p-slli rv64ui-v-addiw rv64ui-v-addw rv64ui-v-and rv64ui-v-auipc			 \
-			   rv64ui-v-beq rv64ui-v-bge rv64ui-v-bgeu rv64ui-v-andi rv64ui-v-blt rv64ui-v-bltu rv64ui-v-bne 				 \
-			   rv64ui-v-simple rv64ui-v-jal rv64ui-v-jalr rv64ui-v-or rv64ui-v-ori rv64ui-v-sub rv64ui-v-subw				 \
-   			   rv64ui-v-xor rv64ui-v-xori rv64ui-v-slliw rv64ui-v-sll rv64ui-v-slli rv64ui-v-slliw 							 \
-			   rv64ui-v-slt rv64ui-v-slti rv64ui-v-sltiu rv64ui-v-sltu rv64ui-v-sra rv64ui-v-srai 					         \
-			   rv64ui-v-sraiw rv64ui-v-sraw rv64ui-v-srl rv64ui-v-srli rv64ui-v-srliw rv64ui-v-srlw  						 \
-			   rv64ui-v-lb rv64ui-v-lbu rv64ui-v-ld rv64ui-v-lh rv64ui-v-lhu rv64ui-v-lui 								     \
-			   rv64um-p-mul rv64um-p-mulh rv64um-p-mulhsu rv64um-p-mulhu rv64um-p-div rv64um-p-divu rv64um-p-rem  		 	 \
-			   rv64um-p-remu rv64um-p-mulw rv64um-p-divw rv64um-p-divuw rv64um-p-remw rv64um-p-remuw 						 \
-			   rv64um-v-mul rv64um-v-mulh rv64um-v-mulhsu rv64um-v-mulhu rv64um-v-div rv64um-v-divu rv64um-v-rem    		 \
-=======
-			   rv64si-p-csr rv64si-p-ma_fetch rv64si-p-scall rv64si-p-wfi rv64si-p-sbreak rv64si-p-dirty  			 \
-			   rv64uc-p-rvc													 \
-			   rv64ui-v-add rv64ui-v-addi rv64ui-p-slli rv64ui-v-addiw rv64ui-v-addw rv64ui-v-and rv64ui-v-auipc		 \
-			   rv64ui-v-beq rv64ui-v-bge rv64ui-v-bgeu rv64ui-v-andi rv64ui-v-blt rv64ui-v-bltu rv64ui-v-bne 		 \
-			   rv64ui-v-simple rv64ui-v-jal rv64ui-v-jalr rv64ui-v-or rv64ui-v-ori rv64ui-v-sub rv64ui-v-subw		 \
-			   rv64ui-v-xor rv64ui-v-xori rv64ui-v-slliw rv64ui-v-sll rv64ui-v-slli rv64ui-v-slliw 				 \
-			   rv64ui-v-slt rv64ui-v-slti rv64ui-v-sltiu rv64ui-v-sltu rv64ui-v-sra rv64ui-v-srai 			         \
-			   rv64ui-v-sraiw rv64ui-v-sraw rv64ui-v-srl rv64ui-v-srli rv64ui-v-srliw rv64ui-v-srlw  			 \
-			   rv64ui-v-lb rv64ui-v-lbu rv64ui-v-ld rv64ui-v-lh rv64ui-v-lhu rv64ui-v-lui 					 \
-			   rv64um-p-mul rv64um-p-mulh rv64um-p-mulhsu rv64um-p-mulhu rv64um-p-div rv64um-p-divu rv64um-p-rem  		 \
-			   rv64um-p-remu rv64um-p-mulw rv64um-p-divw rv64um-p-divuw rv64um-p-remw rv64um-p-remuw 			 \
-			   rv64um-v-mul rv64um-v-mulh rv64um-v-mulhsu rv64um-v-mulhu rv64um-v-div rv64um-v-divu rv64um-v-rem    	 \
->>>>>>> 62fc4bd8
-			   rv64um-v-remu rv64um-v-mulw rv64um-v-divw rv64um-v-divuw rv64um-v-remw rv64um-v-remuw
+riscv-tests := rv64ui-p-add rv64ui-p-addi rv64ui-p-slli rv64ui-p-addiw rv64ui-p-addw rv64ui-p-and rv64ui-p-auipc             \
+               rv64ui-p-beq rv64ui-p-bge rv64ui-p-bgeu rv64ui-p-andi rv64ui-p-blt rv64ui-p-bltu rv64ui-p-bne                 \
+               rv64ui-p-simple rv64ui-p-jal rv64ui-p-jalr rv64ui-p-or rv64ui-p-ori rv64ui-p-sub rv64ui-p-subw                \
+               rv64ui-p-xor rv64ui-p-xori rv64ui-p-slliw rv64ui-p-sll rv64ui-p-slli rv64ui-p-sllw                            \
+               rv64ui-p-slt rv64ui-p-slti rv64ui-p-sltiu rv64ui-p-sltu rv64ui-p-sra rv64ui-p-srai                            \
+               rv64ui-p-sraiw rv64ui-p-sraw rv64ui-p-srl rv64ui-p-srli rv64ui-p-srliw rv64ui-p-srlw                          \
+               rv64ui-p-lb rv64ui-p-lbu rv64ui-p-ld rv64ui-p-lh rv64ui-p-lhu rv64ui-p-lui rv64ui-p-lw rv64ui-p-lwu           \
+               rv64mi-p-csr rv64mi-p-mcsr rv64mi-p-illegal rv64mi-p-ma_addr rv64mi-p-ma_fetch rv64mi-p-sbreak rv64mi-p-scall \
+               rv64si-p-csr rv64si-p-ma_fetch rv64si-p-scall rv64si-p-wfi rv64si-p-sbreak rv64si-p-dirty                     \
+               rv64uc-p-rvc                                                                                                  \
+               rv64ui-v-add rv64ui-v-addi rv64ui-p-slli rv64ui-v-addiw rv64ui-v-addw rv64ui-v-and rv64ui-v-auipc             \
+               rv64ui-v-beq rv64ui-v-bge rv64ui-v-bgeu rv64ui-v-andi rv64ui-v-blt rv64ui-v-bltu rv64ui-v-bne                 \
+               rv64ui-v-simple rv64ui-v-jal rv64ui-v-jalr rv64ui-v-or rv64ui-v-ori rv64ui-v-sub rv64ui-v-subw                \
+               rv64ui-v-xor rv64ui-v-xori rv64ui-v-slliw rv64ui-v-sll rv64ui-v-slli rv64ui-v-slliw                           \
+               rv64ui-v-slt rv64ui-v-slti rv64ui-v-sltiu rv64ui-v-sltu rv64ui-v-sra rv64ui-v-srai                            \
+               rv64ui-v-sraiw rv64ui-v-sraw rv64ui-v-srl rv64ui-v-srli rv64ui-v-srliw rv64ui-v-srlw                          \
+               rv64ui-v-lb rv64ui-v-lbu rv64ui-v-ld rv64ui-v-lh rv64ui-v-lhu rv64ui-v-lui                                    \
+               rv64um-p-mul rv64um-p-mulh rv64um-p-mulhsu rv64um-p-mulhu rv64um-p-div rv64um-p-divu rv64um-p-rem             \
+               rv64um-p-remu rv64um-p-mulw rv64um-p-divw rv64um-p-divuw rv64um-p-remw rv64um-p-remuw                         \
+               rv64um-v-mul rv64um-v-mulh rv64um-v-mulhsu rv64um-v-mulhu rv64um-v-div rv64um-v-divu rv64um-v-rem             \
+               rv64um-v-remu rv64um-v-mulw rv64um-v-divw rv64um-v-divuw rv64um-v-remw rv64um-v-remuw
+
 
 # failed test directory
 failed-tests := $(wildcard failedtests/*.S)
@@ -188,15 +174,9 @@
 
 # User Verilator
 verilate:
-<<<<<<< HEAD
 	$(verilator) $(ariane_pkg) $(filter-out src/ariane_regfile.sv, $(wildcard src/*.sv)) $(wildcard src/axi_slice/*.sv) \
-	src/util/cluster_clock_gating.sv src/util/behav_sram.sv src/axi_mem_if/axi2mem.sv tb/agents/axi_if/axi_if.sv \
-	--unroll-count 1024 -Wno-fatal -Wno-UNOPTFLAT -LDFLAGS "-lfesvr" -CFLAGS "-std=c++11" -Wall --cc --trace \
-=======
-	$(verilator) $(ariane_pkg) $(filter-out src/regfile.sv, $(wildcard src/*.sv)) $(wildcard src/axi_slice/*.sv) \
 	src/util/cluster_clock_gating.sv src/util/behav_sram.sv src/axi_mem_if/src/axi2mem.sv tb/agents/axi_if/axi_if.sv \
 	--unroll-count 256 -Wno-fatal -LDFLAGS "-lfesvr" -CFLAGS "-std=c++11" -Wall --cc --trace \
->>>>>>> 62fc4bd8
 	$(list_incdir) --top-module ariane_wrapped --exe tb/ariane_tb.cpp tb/simmem.cpp
 	cd obj_dir && make -j8 -f Variane_wrapped.mk
 
